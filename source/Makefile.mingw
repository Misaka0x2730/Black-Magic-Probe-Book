# -------------------------------------------------------------
#
#       Makefile for Black Magic Probe utilities
#       o  uses MingW
#       o  Nuklear GUI with GDI+ back-end
#
#       For release version, use NDEBUG=
#       Do "make depend" to update dependencies in this makefile
#
# -------------------------------------------------------------

# Options to set in makefile.cfg
#  o  CDIR          the root path to where the MingW GCC compiler is installed
#                   (may be left empty if it is in the PATH)
-include makefile.cfg


# -------------------------------------------------------------
#               Autosearch paths macro's (only for GNU Make+)
# -------------------------------------------------------------

#OBJDIR    := ./obj
#.path %.o   $(OBJDIR)
#.path %.map $(OBJDIR)
#.path %.exe ../bin


# -------------------------------------------------------------
#               Compilers and their options
# -------------------------------------------------------------

ifdef CDIR
    CDIR_BIN := $(CDIR)/bin/
else
    CDIR_BIN :=
endif

####### C compiler
CL        := $(CDIR_BIN)gcc
CC        := $(CDIR_BIN)gcc -c
CFLAGS    := -Wall
INCLUDE   :=

####### Linker
LNK       := $(CDIR_BIN)gcc
LFLAGS    :=
LFLAGS_GUI:= -Wl,-subsystem,windows

####### Resource compiler
RC        := $(CDIR_BIN)windres
RCFLAGS   := -O coff -J rc

ifdef NDEBUG
    # retail version
    CFLAGS += -DNDEBUG
    LFLAGS += -s
else
    # development version
    CFLAGS += -g
    LFLAGS += -g
endif

# -------------------------------------------------------------
#               Inference rules
# -------------------------------------------------------------

%.o : %.c
	$(CC) $(CFLAGS) $(INCLUDE) -o$@ $<

%.res : %.rc
	$(RC) $(RCFLAGS) -i $< -o $@


%.h : %.md
	$(QGP) -c $< $@

# -------------------------------------------------------------
#               Project
# -------------------------------------------------------------

OBJLIST_BMDEBUG = bmdebug.o armdisasm.o bmcommon.o bmp-scan.o bmp-script.o \
                  c11threads_win32.o demangle.o dwarf.o elf.o guidriver.o mcu-info.o memdump.o \
                  minIni.o nuklear_mousepointer.o nuklear_splitter.o nuklear_style.o \
                  nuklear_tooltip.o pathsearch.o rs232.o serialmon.o specialfolder.o \
                  svd-support.o swotrace.o tcpip.o xmltractor.o decodectf.o parsetsdl.o \
                  strlcpy.o usb-support.o \
                  nuklear.o nuklear_gdip.o noc_file_dialog.o

OBJLIST_BMFLASH = bmflash.o bmcommon.o bmp-scan.o bmp-script.o bmp-support.o \
                  c11threads_win32.o cksum.o crc32.o elf.o gdb-rsp.o guidriver.o ident.o minIni.o \
                  nuklear_guide.o nuklear_mousepointer.o nuklear_style.o nuklear_tooltip.o \
                  rs232.o specialfolder.o tcl.o tcpip.o xmltractor.o \
                  strlcpy.o \
                  nuklear.o nuklear_gdip.o noc_file_dialog.o

OBJLIST_BMPROFILE = bmprofile.o bmcommon.o bmp-scan.o bmp-script.o \
                    bmp-support.o c11threads_win32.o crc32.o decodectf.o demangle.o dwarf.o \
                    elf.o gdb-rsp.o guidriver.o mcu-info.o minIni.o \
                    parsetsdl.o rs232.o specialfolder.o swotrace.o \
                    tcpip.o xmltractor.o nuklear_guide.o nuklear_mousepointer.o \
                    nuklear_splitter.o nuklear_style.o nuklear_tooltip.o \
                    strlcpy.o usb-support.o \
                    nuklear.o nuklear_gdip.o noc_file_dialog.o

OBJLIST_BMSERIAL = bmserial.o guidriver.o minIni.o rs232.o \
                   specialfolder.o noc_file_dialog.o \
                   nuklear_guide.o nuklear_mousepointer.o nuklear_splitter.o \
                   nuklear_style.o nuklear_tooltip.o tcl.o \
<<<<<<< HEAD
                   strlcpy.o findfont.o nuklear.o nuklear_gdip.o
=======
                   strlcpy.o nuklear.o nuklear_gdip.o
>>>>>>> 747334bd

OBJLIST_BMTRACE = bmtrace.o bmcommon.o bmp-scan.o bmp-script.o bmp-support.o \
                  c11threads_win32.o crc32.o demangle.o dwarf.o elf.o gdb-rsp.o guidriver.o mcu-info.o \
                  minIni.o nuklear_guide.o nuklear_mousepointer.o nuklear_splitter.o \
                  nuklear_style.o nuklear_tooltip.o rs232.o specialfolder.o \
                  swotrace.o tcpip.o xmltractor.o decodectf.o parsetsdl.o \
                  strlcpy.o usb-support.o \
                  nuklear.o nuklear_gdip.o noc_file_dialog.o

<<<<<<< HEAD
OBJLIST_BMSCAN = bmscan.o strlcpy.o bmp-scan.o bmp-script.o bmp-support.o crc32.o elf.o \
                 gdb-rsp.o c11threads_win32.o rs232.o specialfolder.o tcpip.o xmltractor.o
=======
OBJLIST_BMSCAN = bmscan.o bmp-scan.o bmp-script.o bmp-support.o c11threads_win32.o \
                 crc32.o elf.o gdb-rsp.o rs232.o specialfolder.o strlcpy.o tcpip.o \
                 xmltractor.o 
>>>>>>> 747334bd

OBJLIST_CALLTREE = calltree.o strlcpy.o

OBJLIST_POSTLINK = elf-postlink.o elf.o strlcpy.o

OBJLIST_TRACEGEN = tracegen.o parsetsdl.o strlcpy.o


project : bmdebug.exe bmflash.exe bmprofile.exe bmscan.exe bmserial.exe bmtrace.exe \
          calltree.exe elf-postlink.exe tracegen.exe

depend :
	makedepend -b -fmakefile.dep $(OBJLIST_BMDEBUG:.o=.c) $(OBJLIST_BMFLASH:.o=.c) \
                   $(OBJLIST_BMPROFILE:.o=.c) $(OBJLIST_BMSCAN:.o=.c) \
                   $(OBJLIST_BMSERIAL:.o=.c) $(OBJLIST_BMTRACE:.o=.c) \
                   $(OBJLIST_CALLTREE:.o=.c) $(OBJLIST_POSTLINK:.o=.c) \
                   $(OBJLIST_TRACEGEN:.o=.c)


##### C files #####

armdisasm.o : armdisasm.c

bmcommon.o : bmcommon.c

bmdebug.o : bmdebug.c

bmflash.o : bmflash.c

bmprofile.o : bmprofile.c

bmscan.o : bmscan.c

bmserial.o : bmserial.c

bmtrace.o : bmtrace.c

bmp-scan.o : bmp-scan.c

bmp-script.o : bmp-script.c

bmp-support.o : bmp-support.c

c11threads_win32.o : c11threads_win32.c

calltree.o : calltree.c

cksum.o : cksum.c

crc32.o : crc32.c

decodectf.o : decodectf.c

demangle.o : demangle.c

dwarf.o : dwarf.c

elf.o : elf.c

elf-postlink.o : elf-postlink.c

gdb-rsp.o : gdb-rsp.c

guidriver.o : guidriver.c

ident.o : ident.c

mcu-info.o : mcu-info.c

memdump.o : memdump.c

minIni.o : minIni.c

noc_file_dialog.o : CFLAGS += -DNOC_FILE_DIALOG_WIN32
noc_file_dialog.o : noc_file_dialog.c

nuklear_guide.o : nuklear_guide.c

nuklear_mousepointer.o : nuklear_mousepointer.c

nuklear_splitter.o : nuklear_splitter.c

nuklear_style.o : nuklear_style.c

nuklear_tooltip.o : nuklear_tooltip.c

parsetsdl.o : parsetsdl.c

pathsearch.o : pathsearch.c

rs232.o : rs232.c

serialmon.o : serialmon.c

specialfolder.o : specialfolder.c

strlcpy.o : strlcpy.c

svd-support.o : svd-support.c

swotrace.o : swotrace.c

tcpip.o : tcpip.c

tcl.o : tcl.c

tracegen.o : tracegen.c

usb-support.o : usb-support.c

xmltractor.o : xmltractor.c

nuklear.o : nuklear.c

nuklear_gdip.o : nuklear_gdip.c


##### Resource files #####

bmdebug.res : bmdebug.rc

bmflash.res : bmflash.rc

bmprofile.res : bmprofile.rc

bmtrace.res : bmtrace.rc


##### Executables #####

bmdebug.exe : $(OBJLIST_BMDEBUG) bmdebug.res
<<<<<<< HEAD
	$(LNK) $(LFLAGS) $(LFLAGS_GUI) -o$@ $^ -lm -lcomdlg32 -lgdi32 -lgdiplus -lsetupapi -lshlwapi -lws2_32 -lwinmm

bmflash.exe : $(OBJLIST_BMFLASH) bmflash.res
	$(LNK) $(LFLAGS) $(LFLAGS_GUI) -o$@ $^ -lm -lcomdlg32 -lgdi32 -lgdiplus -lshlwapi -lws2_32 -lwinmm

bmprofile.exe : $(OBJLIST_BMPROFILE) bmprofile.res
	$(LNK) $(LFLAGS) $(LFLAGS_GUI) -o$@ $^ -lm -lcomdlg32 -lgdi32 -lgdiplus -lsetupapi -lshlwapi -lws2_32 -lwinmm

bmserial.exe : $(OBJLIST_BMSERIAL) bmserial.res
	$(LNK) $(LFLAGS) $(LFLAGS_GUI) -o$@ $^ -lm -lcomdlg32 -lgdi32 -lgdiplus -lshlwapi -lws2_32 -lwinmm -lfontconfig

bmtrace.exe : $(OBJLIST_BMTRACE) bmtrace.res
	$(LNK) $(LFLAGS) $(LFLAGS_GUI) -o$@ $^ -lm -lcomdlg32 -lgdi32 -lgdiplus -lsetupapi -lshlwapi -lws2_32 -lwinmm
=======
	$(LNK) $(LFLAGS) $(LFLAGS_GUI) -o$@ $^ -lm -lcomdlg32 -lgdi32 -lgdiplus -lwinmm -lsetupapi -lshlwapi -lws2_32

bmflash.exe : $(OBJLIST_BMFLASH) bmflash.res
	$(LNK) $(LFLAGS) $(LFLAGS_GUI) -o$@ $^ -lm -lcomdlg32 -lgdi32 -lgdiplus -lwinmm -lshlwapi -lws2_32

bmprofile.exe : $(OBJLIST_BMPROFILE) bmprofile.res
	$(LNK) $(LFLAGS) $(LFLAGS_GUI) -o$@ $^ -lm -lcomdlg32 -lgdi32 -lgdiplus -lwinmm -lsetupapi -lshlwapi -lws2_32

bmserial.exe : $(OBJLIST_BMSERIAL) bmserial.res
	$(LNK) $(LFLAGS) $(LFLAGS_GUI) -o$@ $^ -lm -lcomdlg32 -lgdi32 -lgdiplus -lwinmm -lshlwapi -lws2_32

bmtrace.exe : $(OBJLIST_BMTRACE) bmtrace.res
	$(LNK) $(LFLAGS) $(LFLAGS_GUI) -o$@ $^ -lm -lcomdlg32 -lgdi32 -lgdiplus -lwinmm -lsetupapi -lshlwapi -lws2_32
>>>>>>> 747334bd

bmscan.exe : $(OBJLIST_BMSCAN)
	$(LNK) $(LFLAGS) -o$@ $^ -lws2_32

calltree.exe : $(OBJLIST_CALLTREE)
	$(LNK) $(LFLAGS) -o$@ $^

elf-postlink.exe : $(OBJLIST_POSTLINK)
	$(LNK) $(LFLAGS) -o$@ $^

tracegen.exe : $(OBJLIST_TRACEGEN)
	$(LNK) $(LFLAGS) -o$@ $^


# put generated dependencies at the end, otherwise it does not blend well with
# inference rules, if an item also has an explicit rule.
-include makefile.dep
<|MERGE_RESOLUTION|>--- conflicted
+++ resolved
@@ -106,11 +106,7 @@
                    specialfolder.o noc_file_dialog.o \
                    nuklear_guide.o nuklear_mousepointer.o nuklear_splitter.o \
                    nuklear_style.o nuklear_tooltip.o tcl.o \
-<<<<<<< HEAD
-                   strlcpy.o findfont.o nuklear.o nuklear_gdip.o
-=======
                    strlcpy.o nuklear.o nuklear_gdip.o
->>>>>>> 747334bd
 
 OBJLIST_BMTRACE = bmtrace.o bmcommon.o bmp-scan.o bmp-script.o bmp-support.o \
                   c11threads_win32.o crc32.o demangle.o dwarf.o elf.o gdb-rsp.o guidriver.o mcu-info.o \
@@ -120,14 +116,9 @@
                   strlcpy.o usb-support.o \
                   nuklear.o nuklear_gdip.o noc_file_dialog.o
 
-<<<<<<< HEAD
-OBJLIST_BMSCAN = bmscan.o strlcpy.o bmp-scan.o bmp-script.o bmp-support.o crc32.o elf.o \
-                 gdb-rsp.o c11threads_win32.o rs232.o specialfolder.o tcpip.o xmltractor.o
-=======
 OBJLIST_BMSCAN = bmscan.o bmp-scan.o bmp-script.o bmp-support.o c11threads_win32.o \
                  crc32.o elf.o gdb-rsp.o rs232.o specialfolder.o strlcpy.o tcpip.o \
                  xmltractor.o 
->>>>>>> 747334bd
 
 OBJLIST_CALLTREE = calltree.o strlcpy.o
 
@@ -259,21 +250,6 @@
 ##### Executables #####
 
 bmdebug.exe : $(OBJLIST_BMDEBUG) bmdebug.res
-<<<<<<< HEAD
-	$(LNK) $(LFLAGS) $(LFLAGS_GUI) -o$@ $^ -lm -lcomdlg32 -lgdi32 -lgdiplus -lsetupapi -lshlwapi -lws2_32 -lwinmm
-
-bmflash.exe : $(OBJLIST_BMFLASH) bmflash.res
-	$(LNK) $(LFLAGS) $(LFLAGS_GUI) -o$@ $^ -lm -lcomdlg32 -lgdi32 -lgdiplus -lshlwapi -lws2_32 -lwinmm
-
-bmprofile.exe : $(OBJLIST_BMPROFILE) bmprofile.res
-	$(LNK) $(LFLAGS) $(LFLAGS_GUI) -o$@ $^ -lm -lcomdlg32 -lgdi32 -lgdiplus -lsetupapi -lshlwapi -lws2_32 -lwinmm
-
-bmserial.exe : $(OBJLIST_BMSERIAL) bmserial.res
-	$(LNK) $(LFLAGS) $(LFLAGS_GUI) -o$@ $^ -lm -lcomdlg32 -lgdi32 -lgdiplus -lshlwapi -lws2_32 -lwinmm -lfontconfig
-
-bmtrace.exe : $(OBJLIST_BMTRACE) bmtrace.res
-	$(LNK) $(LFLAGS) $(LFLAGS_GUI) -o$@ $^ -lm -lcomdlg32 -lgdi32 -lgdiplus -lsetupapi -lshlwapi -lws2_32 -lwinmm
-=======
 	$(LNK) $(LFLAGS) $(LFLAGS_GUI) -o$@ $^ -lm -lcomdlg32 -lgdi32 -lgdiplus -lwinmm -lsetupapi -lshlwapi -lws2_32
 
 bmflash.exe : $(OBJLIST_BMFLASH) bmflash.res
@@ -287,7 +263,6 @@
 
 bmtrace.exe : $(OBJLIST_BMTRACE) bmtrace.res
 	$(LNK) $(LFLAGS) $(LFLAGS_GUI) -o$@ $^ -lm -lcomdlg32 -lgdi32 -lgdiplus -lwinmm -lsetupapi -lshlwapi -lws2_32
->>>>>>> 747334bd
 
 bmscan.exe : $(OBJLIST_BMSCAN)
 	$(LNK) $(LFLAGS) -o$@ $^ -lws2_32
